# Copyright (c) 2020, NVIDIA CORPORATION.  All rights reserved.
#
# Licensed under the Apache License, Version 2.0 (the "License");
# you may not use this file except in compliance with the License.
# You may obtain a copy of the License at
#
#     http://www.apache.org/licenses/LICENSE-2.0
#
# Unless required by applicable law or agreed to in writing, software
# distributed under the License is distributed on an "AS IS" BASIS,
# WITHOUT WARRANTIES OR CONDITIONS OF ANY KIND, either express or implied.
# See the License for the specific language governing permissions and
# limitations under the License.

import pytorch_lightning as pl
from omegaconf import DictConfig, OmegaConf

from nemo.collections.nlp.models import PunctuationCapitalizationModel
from nemo.core.config import hydra_runner
from nemo.utils import logging
from nemo.utils.exp_manager import exp_manager


"""
To run this script and train the model from scratch, use:
    python punctuation_and_capitalization.py \
    model.dataset.data_dir=PATH_TO_DATA_DIR

To use one of the pretrained versions of the model, run:
    python punctuation_and_capitalization.py \
    pretrained_model=Punctuation_Capitalization_with_BERT

To use one of the pretrained versions of the model and finetune it, run:
    python punctuation_and_capitalization.py \
    pretrained_model=Punctuation_Capitalization_with_BERT \
    model.dataset.data_dir=PATH_TO_DATA_DIR

More details on the task and data format could be found in tutorials/nlp/Punctuation_and_Capitalization.ipynb
"""


@hydra_runner(config_path="conf", config_name="punctuation_capitalization_config")
def main(cfg: DictConfig) -> None:
    trainer = pl.Trainer(**cfg.trainer)
    exp_manager(trainer, cfg.get("exp_manager", None))
    do_training = True
    if not cfg.pretrained_model:
        logging.info(f'Config: {OmegaConf.to_yaml(cfg)}')
        model = PunctuationCapitalizationModel(cfg.model, trainer=trainer)
    else:
        logging.info(f'Loading pretrained model {cfg.pretrained_model}')
<<<<<<< HEAD
        # TODO: Remove strict, when lightning has persistent parameter support for add_state()
        model = PunctuationCapitalizationModel.from_pretrained(cfg.pretrained_model, strict=False)
=======
        model = PunctuationCapitalizationModel.from_pretrained(cfg.pretrained_model)
>>>>>>> 4e4597a8
        data_dir = cfg.model.dataset.get('data_dir', None)
        if data_dir:
            # we can also do finetunining of the pretrained model but it will require
            # setting up train and validation Pytorch DataLoaders
            model.setup_training_data(data_dir=data_dir)
            # evaluation could be done on multiple files, use model.validation_ds.ds_items to specify multiple
            # data directories if needed
            model.setup_validation_data(data_dirs=data_dir)
            logging.info(f'Using config file of the pretrained model')
        else:
            do_training = False
            logging.info(
                f'Data dir should be specified for training/finetuning. '
                f'Using pretrained {cfg.pretrained_model} model weights and skipping finetuning.'
            )

    if do_training:
        trainer.fit(model)
        if cfg.model.nemo_path:
            model.save_to(cfg.model.nemo_path)

    logging.info(
        'During evaluation/testing, it is currently advisable to construct a new Trainer with single GPU '
        'and no DDP to obtain accurate results'
    )
    gpu = 1 if cfg.trainer.gpus != 0 else 0
    trainer = pl.Trainer(gpus=gpu)
    model.set_trainer(trainer)

    # run an inference on a few examples
    queries = [
        'we bought four shirts one pen and a mug from the nvidia gear store in santa clara',
        'what can i do for you today',
        'how are you',
    ]
    inference_results = model.add_punctuation_capitalization(queries)

    for query, result in zip(queries, inference_results):
        logging.info(f'Query : {query}')
        logging.info(f'Result: {result.strip()}\n')


if __name__ == '__main__':
    main()<|MERGE_RESOLUTION|>--- conflicted
+++ resolved
@@ -49,12 +49,7 @@
         model = PunctuationCapitalizationModel(cfg.model, trainer=trainer)
     else:
         logging.info(f'Loading pretrained model {cfg.pretrained_model}')
-<<<<<<< HEAD
-        # TODO: Remove strict, when lightning has persistent parameter support for add_state()
-        model = PunctuationCapitalizationModel.from_pretrained(cfg.pretrained_model, strict=False)
-=======
         model = PunctuationCapitalizationModel.from_pretrained(cfg.pretrained_model)
->>>>>>> 4e4597a8
         data_dir = cfg.model.dataset.get('data_dir', None)
         if data_dir:
             # we can also do finetunining of the pretrained model but it will require

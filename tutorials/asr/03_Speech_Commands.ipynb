--- conflicted
+++ resolved
@@ -53,11 +53,7 @@
         "!pip install unidecode\n",
         "\n",
         "# ## Install NeMo\n",
-<<<<<<< HEAD
-        "!python -m pip install --upgrade git+https://github.com/NVIDIA/NeMo.git@main#egg=nemo_toolkit[asr]\n",
-=======
         "!pip install nemo-toolkit[asr]==1.0.0b1\n",
->>>>>>> 4e4597a8
         "\n",
         "## Install TorchAudio\n",
         "!pip install torchaudio>=0.6.0 -f https://download.pytorch.org/whl/torch_stable.html\n",
